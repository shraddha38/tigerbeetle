const std = @import("std");
const assert = std.debug.assert;
const builtin = @import("builtin");
const CrossTarget = std.zig.CrossTarget;
const Mode = std.builtin.Mode;

const config = @import("./src/config.zig");
const Shell = @import("./src/shell.zig");

// TigerBeetle binary requires certain CPU feature and supports a closed set of CPUs. Here, we
// specify exactly which features the binary needs. Client shared libraries might be more lax with
// CPU features required.
const supported_targets: []const CrossTarget = supported_targets: {
    @setEvalBranchQuota(100_000);
    var result: []const CrossTarget = &.{};
    const triples = .{
        "aarch64-linux",
        "aarch64-macos",
        "x86_64-linux",
        "x86_64-macos",
        "x86_64-windows",
    };
    const cpus = .{
        "baseline+aes+neon",
        "baseline+aes+neon",
        "x86_64_v3+aes",
        "x86_64_v3+aes",
        "x86_64_v3+aes",
    };
    for (triples, cpus) |triple, cpu| {
        result = result ++ .{CrossTarget.parse(.{
            .arch_os_abi = triple,
            .cpu_features = cpu,
        }) catch unreachable};
    }
    break :supported_targets result;
};

pub fn build(b: *std.Build) !void {
    // A compile error stack trace of 10 is arbitrary in size but helps with debugging.
    b.reference_trace = 10;

    var target = b.standardTargetOptions(.{});
    // Patch the target to use the right CPU. This is a somewhat hacky way to do this, but the core
    // idea here is to keep this file as the source of truth for what we need from the CPU.
    for (supported_targets) |supported_target| {
        if (target.getCpuArch() == supported_target.getCpuArch()) {
            target.cpu_model = supported_target.cpu_model;
            target.cpu_features_add = supported_target.cpu_features_add;
            target.cpu_features_sub = supported_target.cpu_features_sub;
            break;
        }
    } else @panic("error: unsupported target");

    const mode = b.standardOptimizeOption(.{ .preferred_optimize_mode = .ReleaseSafe });
    const emit_llvm_ir = b.option(bool, "emit-llvm-ir", "Emit LLVM IR (.ll file)") orelse false;

    const options = b.addOptions();

    var shell = Shell.create(b.allocator) catch unreachable;
    defer shell.destroy();

    // The "tigerbeetle version" command includes the build-time commit hash.
    const git_commit = b.option(
        []const u8,
        "git-commit",
        "The git commit revision of the source code.",
    ) orelse std.mem.trimRight(u8, b.exec(&.{ "git", "rev-parse", "--verify", "HEAD" }), "\n");
    assert(git_commit.len == 40);
    options.addOption(?[40]u8, "git_commit", git_commit[0..40].*);

    options.addOption(
        ?[]const u8,
        "release",
        b.option([]const u8, "config-release", "Release triple."),
    );

    options.addOption(
        ?[]const u8,
        "release_client_min",
        b.option([]const u8, "config-release-client-min", "Minimum client release triple."),
    );

    options.addOption(
        config.ConfigBase,
        "config_base",
        b.option(config.ConfigBase, "config", "Base configuration.") orelse .default,
    );

    options.addOption(
        std.log.Level,
        "config_log_level",
        b.option(std.log.Level, "config-log-level", "Log level.") orelse .info,
    );

    const tracer_backend = b.option(
        config.TracerBackend,
        "tracer-backend",
        "Which backend to use for tracing.",
    ) orelse .none;
    options.addOption(config.TracerBackend, "tracer_backend", tracer_backend);
    const git_clone_tracy = GitCloneStep.add(b, .{
        .repo = "https://github.com/wolfpld/tracy.git",
        .tag = "v0.9.1", // unrelated to Zig 0.9.1
        .path = "tools/tracy",
    });

    const aof_record_enable = b.option(bool, "config-aof-record", "Enable AOF Recording.") orelse false;
    const aof_recovery_enable = b.option(bool, "config-aof-recovery", "Enable AOF Recovery mode.") orelse false;
    options.addOption(bool, "config_aof_record", aof_record_enable);
    options.addOption(bool, "config_aof_recovery", aof_recovery_enable);

    const hash_log_mode = b.option(
        config.HashLogMode,
        "hash-log-mode",
        "Log hashes (used for debugging non-deterministic executions).",
    ) orelse .none;
    options.addOption(config.HashLogMode, "hash_log_mode", hash_log_mode);

    const vsr_options_module = options.createModule();
    const vsr_module = b.addModule("vsr", .{
        .source_file = .{ .path = "src/vsr.zig" },
        .dependencies = &.{
            .{
                .name = "vsr_options",
                .module = vsr_options_module,
            },
        },
    });

    {
        // Run a tigerbeetle build without running codegen and waiting for llvm
        // see <https://github.com/ziglang/zig/commit/5c0181841081170a118d8e50af2a09f5006f59e1>
        // how it's supposed to work.
        // In short, codegen only runs if zig build sees a dependency on the binary output of
        // the step. So we duplicate the build definition so that it doesn't get polluted by
        // b.installArtifact.
        // TODO(zig): https://github.com/ziglang/zig/issues/18877
        const tigerbeetle = b.addExecutable(.{
            .name = "tigerbeetle",
            .root_source_file = .{ .path = "src/tigerbeetle/main.zig" },
            .target = target,
            .optimize = mode,
        });
        tigerbeetle.addModule("vsr", vsr_module);
        tigerbeetle.addModule("vsr_options", vsr_options_module);

        const check = b.step("check", "Check if Tigerbeetle compiles");
        check.dependOn(&tigerbeetle.step);
    }

    const tigerbeetle = b.addExecutable(.{
        .name = "tigerbeetle",
        .root_source_file = .{ .path = "src/tigerbeetle/main.zig" },
        .target = target,
        .optimize = mode,
    });
    if (mode == .ReleaseSafe) {
<<<<<<< HEAD
        // tigerbeetle.strip = true;
=======
        tigerbeetle.strip = tracer_backend == .none;
>>>>>>> 9777cc7a
    }
    if (emit_llvm_ir) {
        _ = tigerbeetle.getEmittedLlvmIr();
    }
    tigerbeetle.addModule("vsr", vsr_module);
    tigerbeetle.addModule("vsr_options", vsr_options_module);
    b.installArtifact(tigerbeetle);
    // Ensure that we get stack traces even in release builds.
    tigerbeetle.omit_frame_pointer = false;
    link_tracer_backend(tigerbeetle, git_clone_tracy, tracer_backend, target);

    {
        const run_cmd = b.addRunArtifact(tigerbeetle);
        if (b.args) |args| run_cmd.addArgs(args);

        const run_step = b.step("run", "Run TigerBeetle");
        run_step.dependOn(&run_cmd.step);
    }

    {
        // "zig build install" moves the server executable to the root folder:
        const move_cmd = b.addInstallBinFile(
            tigerbeetle.getOutputSource(),
            b.pathJoin(&.{ "../../", tigerbeetle.out_filename }),
        );
        move_cmd.step.dependOn(&tigerbeetle.step);

        const install_step = b.getInstallStep();
        install_step.dependOn(&move_cmd.step);
    }

    {
        const aof = b.addExecutable(.{
            .name = "aof",
            .root_source_file = .{ .path = "src/aof.zig" },
            .target = target,
            .optimize = mode,
        });
        aof.addOptions("vsr_options", options);
        link_tracer_backend(aof, git_clone_tracy, tracer_backend, target);

        const run_cmd = b.addRunArtifact(aof);
        if (b.args) |args| run_cmd.addArgs(args);

        const run_step = b.step("aof", "Run TigerBeetle AOF Utility");
        run_step.dependOn(&run_cmd.step);
    }

    // Linting targets
    // We currently have: lint_zig_fmt, lint_shellcheck.
    // The meta-target lint runs them all
    {
        // lint_zig_fmt
        const lint_zig_fmt = b.addFmt(.{ .paths = &.{"."}, .check = true });
        const lint_zig_fmt_step = b.step("lint_zig_fmt", "Run zig fmt");
        lint_zig_fmt_step.dependOn(&lint_zig_fmt.step);

        // lint_shellcheck
        const lint_shellcheck = ShellcheckStep.add(b);
        const lint_shellcheck_step = b.step("lint_shellcheck", "Run shellcheck on **.sh");
        lint_shellcheck_step.dependOn(&lint_shellcheck.step);

        // lint
        const lint_step = b.step("lint", "Run all defined linters");
        lint_step.dependOn(lint_zig_fmt_step);
        lint_step.dependOn(lint_shellcheck_step);
    }

    // Executable which generates src/clients/c/tb_client.h
    const tb_client_header_generate = blk: {
        const tb_client_header = b.addExecutable(.{
            .name = "tb_client_header",
            .root_source_file = .{ .path = "src/clients/c/tb_client_header.zig" },
            .target = target,
        });
        tb_client_header.addModule("vsr", vsr_module);
        tb_client_header.addOptions("vsr_options", options);
        break :blk b.addRunArtifact(tb_client_header);
    };

    {
        const test_filter: ?[]const u8 =
            if (b.args != null and b.args.?.len == 1) b.args.?[0] else null;

        const unit_tests = b.addTest(.{
            .root_source_file = .{ .path = "src/unit_tests.zig" },
            .target = target,
            .optimize = mode,
            .filter = test_filter,
        });
        unit_tests.addModule("vsr_options", vsr_options_module);
        unit_tests.step.dependOn(&tb_client_header_generate.step);
        link_tracer_backend(unit_tests, git_clone_tracy, tracer_backend, target);

        // for src/clients/c/tb_client_header_test.zig to use cImport on tb_client.h
        unit_tests.linkLibC();
        unit_tests.addIncludePath(.{ .path = "src/clients/c/" });

        const unit_tests_exe_step = b.step("test:build", "Build the unit tests");
        const install_unit_tests_exe = b.addInstallArtifact(unit_tests, .{});
        unit_tests_exe_step.dependOn(&install_unit_tests_exe.step);

        const run_unit_tests = b.addRunArtifact(unit_tests);
        run_unit_tests.setEnvironmentVariable("ZIG_EXE", b.zig_exe);
        const unit_tests_step = b.step("test:unit", "Run the unit tests");
        unit_tests_step.dependOn(&run_unit_tests.step);

        const integration_tests = b.addTest(.{
            .root_source_file = .{ .path = "src/integration_tests.zig" },
            .target = target,
            .optimize = mode,
        });
        const run_integration_tests = b.addRunArtifact(integration_tests);
        // Ensure integration test have tigerbeetle binary.
        run_integration_tests.step.dependOn(b.getInstallStep());
        const integration_tests_step = b.step("test:integration", "Run the integration tests");
        integration_tests_step.dependOn(&run_integration_tests.step);

        const test_step = b.step("test", "Run the unit tests");
        test_step.dependOn(&run_unit_tests.step);

        if (test_filter == null) {
            test_step.dependOn(&run_integration_tests.step);
        }
    }

    // Clients build:
    {
        var install_step = b.addInstallArtifact(tigerbeetle, .{});

        go_client(
            b,
            mode,
            &.{ &install_step.step, &tb_client_header_generate.step },
            target,
            vsr_module,
            options,
            git_clone_tracy,
            tracer_backend,
        );
        java_client(
            b,
            mode,
            &.{&install_step.step},
            target,
            vsr_module,
            options,
            git_clone_tracy,
            tracer_backend,
        );
        dotnet_client(
            b,
            mode,
            &.{&install_step.step},
            target,
            vsr_module,
            options,
            git_clone_tracy,
            tracer_backend,
        );
        node_client(
            b,
            mode,
            &.{&install_step.step},
            target,
            vsr_module,
            options,
            git_clone_tracy,
            tracer_backend,
        );
        c_client(
            b,
            mode,
            &.{ &install_step.step, &tb_client_header_generate.step },
            vsr_module,
            options,
            git_clone_tracy,
            tracer_backend,
        );
        c_client_sample(
            b,
            mode,
            target,
            &.{ &install_step.step, &tb_client_header_generate.step },
            vsr_module,
            options,
            git_clone_tracy,
            tracer_backend,
        );
    }

    {
        const jni_tests_step = b.step("test:jni", "Run the JNI tests");

        // We need libjvm.so both at build time and at a runtime, so use `FailStep` when that is not
        // available.
        if (b.env_map.get("JAVA_HOME")) |java_home| {
            const libjvm_path = b.pathJoin(&.{
                java_home,
                if (builtin.os.tag == .windows) "/lib" else "/lib/server",
            });

            const tests = b.addTest(.{
                .root_source_file = .{ .path = "src/clients/java/src/jni_tests.zig" },
                .target = target,
                // TODO(zig): The function `JNI_CreateJavaVM` tries to detect
                // the stack size and causes a SEGV that is handled by Zig's panic handler.
                // https://bugzilla.redhat.com/show_bug.cgi?id=1572811#c7
                //
                // The workaround is run the tests in "ReleaseFast" mode.
                .optimize = if (builtin.os.tag == .windows) .ReleaseFast else mode,
            });
            tests.linkLibC();

            tests.linkSystemLibrary("jvm");
            tests.addLibraryPath(.{ .path = libjvm_path });
            if (builtin.os.tag == .linux) {
                // On Linux, detects the abi by calling `ldd` to check if
                // the libjvm.so is linked against libc or musl.
                // It's reasonable to assume that ldd will be present.
                var exit_code: u8 = undefined;
                const stderr_behavior = .Ignore;
                const ldd_result = try b.execAllowFail(
                    &.{ "ldd", b.pathJoin(&.{ libjvm_path, "libjvm.so" }) },
                    &exit_code,
                    stderr_behavior,
                );
                tests.target.abi = if (std.mem.indexOf(u8, ldd_result, "musl") != null)
                    .musl
                else if (std.mem.indexOf(u8, ldd_result, "libc") != null)
                    .gnu
                else {
                    std.log.err("{s}", .{ldd_result});
                    return error.JavaAbiUnrecognized;
                };
            }

            switch (builtin.os.tag) {
                .windows => set_windows_dll(b.allocator, java_home),
                .macos => try b.env_map.put("DYLD_LIBRARY_PATH", libjvm_path),
                .linux => try b.env_map.put("LD_LIBRARY_PATH", libjvm_path),
                else => unreachable,
            }

            const tests_run = b.addRunArtifact(tests);
            jni_tests_step.dependOn(&tests_run.step);
        } else {
            const fail_step = FailStep.add(
                b,
                "can't build jni tests tests, JAVA_HOME is not set",
            );
            jni_tests_step.dependOn(&fail_step.step);
        }
    }

    {
        const simulator_options = b.addOptions();

        // When running without a SEED, default to release.
        const simulator_mode = if (b.args == null) .ReleaseSafe else mode;

        const StateMachine = enum { testing, accounting };
        simulator_options.addOption(
            StateMachine,
            "state_machine",
            b.option(
                StateMachine,
                "simulator-state-machine",
                "State machine.",
            ) orelse .accounting,
        );

        const SimulatorLog = enum { full, short };
        simulator_options.addOption(
            SimulatorLog,
            "log",
            b.option(
                SimulatorLog,
                "simulator-log",
                "Log only state transitions (short) or everything (full).",
            ) orelse .short,
        );

        const simulator = b.addExecutable(.{
            .name = "simulator",
            .root_source_file = .{ .path = "src/simulator.zig" },
            .target = target,
            .optimize = simulator_mode,
        });
        // Ensure that we get stack traces even in release builds.
        simulator.omit_frame_pointer = false;
        simulator.addOptions("vsr_options", options);
        simulator.addOptions("vsr_simulator_options", simulator_options);
        link_tracer_backend(simulator, git_clone_tracy, tracer_backend, target);

        const run_cmd = b.addRunArtifact(simulator);

        if (b.args) |args| run_cmd.addArgs(args);

        const install_step = b.addInstallArtifact(simulator, .{});
        const build_step = b.step("simulator", "Build the Simulator");
        build_step.dependOn(&install_step.step);

        const run_step = b.step("simulator_run", "Run the Simulator");
        run_step.dependOn(&run_cmd.step);
    }

    { // Fuzzers: zig build fuzz -- --events-max=100 lsm_tree 123
        const fuzz_exe = b.addExecutable(.{
            .name = "fuzz",
            .root_source_file = .{ .path = "src/fuzz_tests.zig" },
            .target = target,
            .optimize = mode,
        });
        fuzz_exe.omit_frame_pointer = false;
        fuzz_exe.addOptions("vsr_options", options);
        link_tracer_backend(fuzz_exe, git_clone_tracy, tracer_backend, target);

        const fuzz_run = b.addRunArtifact(fuzz_exe);
        if (b.args) |args| fuzz_run.addArgs(args);

        const fuzz_step = b.step("fuzz", "Run the specified fuzzer");
        fuzz_step.dependOn(&fuzz_run.step);

        const fuzz_install_step = b.addInstallArtifact(fuzz_exe, .{});
        const fuzz_build_step = b.step("build_fuzz", "Build fuzzers");
        fuzz_build_step.dependOn(&fuzz_install_step.step);
    }

    { // Free-form automation: `zig build scripts -- ci --language=java`
        const scripts_exe = b.addExecutable(.{
            .name = "scripts",
            .root_source_file = .{ .path = "src/scripts.zig" },
            .target = target,
            .optimize = mode,
        });
        const scripts_run = b.addRunArtifact(scripts_exe);
        scripts_run.setEnvironmentVariable("ZIG_EXE", b.zig_exe);
        if (b.args) |args| scripts_run.addArgs(args);
        const scripts_step = b.step("scripts", "Run automation scripts");
        scripts_step.dependOn(&scripts_run.step);
        scripts_exe.addModule("vsr", vsr_module);
        scripts_exe.addModule("vsr_options", vsr_options_module);
    }
}

fn link_tracer_backend(
    exe: *std.Build.LibExeObjStep,
    git_clone_tracy: *GitCloneStep,
    tracer_backend: config.TracerBackend,
    target: std.zig.CrossTarget,
) void {
    switch (tracer_backend) {
        .none => {},
        .tracy => {
            // Code here is based on
            // https://github.com/ziglang/zig/blob/a660df4900520c505a0865707552dcc777f4b791/build.zig#L382

            // On mingw, we need to opt into windows 7+ to get some features required by tracy.
            const tracy_c_flags: []const []const u8 = if (target.isWindows() and target.getAbi() == .gnu)
                &[_][]const u8{
                    "-DTRACY_ENABLE=1",
                    "-DTRACY_FIBERS=1",
                    "-fno-sanitize=undefined",
                    "-D_WIN32_WINNT=0x601",
                }
            else
                &[_][]const u8{
                    "-DTRACY_ENABLE=1",
                    "-DTRACY_FIBERS=1",
                    "-fno-sanitize=undefined",
                };

            exe.addIncludePath(.{ .path = "./tools/tracy/public/tracy" });
            exe.addCSourceFile(.{
                .file = .{ .path = "./tools/tracy/public/TracyClient.cpp" },
                .flags = tracy_c_flags,
            });
            exe.linkLibC();
            exe.linkSystemLibraryName("c++");

            if (target.isWindows()) {
                exe.linkSystemLibrary("dbghelp");
                exe.linkSystemLibrary("ws2_32");
            }
            exe.step.dependOn(&git_clone_tracy.step);
        },
    }
}

// Zig cross-targets plus Dotnet RID (Runtime Identifier):
const platforms = .{
    .{ "x86_64-linux-gnu.2.27", "linux-x64" },
    .{ "x86_64-linux-musl", "linux-musl-x64" },
    .{ "x86_64-macos", "osx-x64" },
    .{ "aarch64-linux-gnu.2.27", "linux-arm64" },
    .{ "aarch64-linux-musl", "linux-musl-arm64" },
    .{ "aarch64-macos", "osx-arm64" },
    .{ "x86_64-windows", "win-x64" },
};

fn strip_glibc_version(triple: []const u8) []const u8 {
    if (std.mem.endsWith(u8, triple, "gnu.2.27")) {
        return triple[0 .. triple.len - ".2.27".len];
    }
    assert(std.mem.indexOf(u8, triple, "gnu") == null);
    return triple;
}

fn go_client(
    b: *std.Build,
    mode: Mode,
    dependencies: []const *std.Build.Step,
    target: CrossTarget,
    vsr_module: *std.Build.Module,
    options: *std.Build.OptionsStep,
    git_clone_tracy: *GitCloneStep,
    tracer_backend: config.TracerBackend,
) void {
    const build_step = b.step("go_client", "Build Go client shared library");

    for (dependencies) |dependency| {
        build_step.dependOn(dependency);
    }

    // Updates the generated header file:
    const install_header = b.addInstallFile(
        .{ .path = "src/clients/c/tb_client.h" },
        "../src/clients/go/pkg/native/tb_client.h",
    );

    const bindings = b.addExecutable(.{
        .name = "go_bindings",
        .root_source_file = .{ .path = "src/go_bindings.zig" },
        .target = target,
    });
    bindings.addModule("vsr", vsr_module);
    bindings.addOptions("vsr_options", options);
    const bindings_step = b.addRunArtifact(bindings);

    inline for (platforms) |platform| {
        // We don't need the linux-gnu builds.
        if (comptime std.mem.indexOf(u8, platform[0], "linux-gnu") != null) continue;

        const name = if (comptime std.mem.eql(u8, platform[0], "x86_64-linux-musl"))
            "x86_64-linux"
        else if (comptime std.mem.eql(u8, platform[0], "aarch64-linux-musl"))
            "aarch64-linux"
        else
            platform[0];

        const cross_target = CrossTarget.parse(.{ .arch_os_abi = name, .cpu_features = "baseline" }) catch unreachable;
        var b_isolated = builder_with_isolated_cache(b, cross_target);

        const lib = b_isolated.addStaticLibrary(.{
            .name = "tb_client",
            .root_source_file = .{ .path = "src/tb_client_exports.zig" },
            .target = cross_target,
            .optimize = mode,
        });
        lib.linkLibC();
        lib.pie = true;
        lib.bundle_compiler_rt = true;
        lib.stack_protector = false;

        lib.addModule("vsr", vsr_module);
        lib.addOptions("vsr_options", options);
        link_tracer_backend(lib, git_clone_tracy, tracer_backend, cross_target);

        lib.step.dependOn(&install_header.step);
        lib.step.dependOn(&bindings_step.step);

        // NB: New way to do lib.setOutputDir(). The ../ is important to escape zig-cache/.
        const lib_install = b.addInstallArtifact(lib, .{});
        lib_install.dest_dir = .{ .custom = "../src/clients/go/pkg/native/" ++ name };
        build_step.dependOn(&lib_install.step);
    }
}

fn java_client(
    b: *std.Build,
    mode: Mode,
    dependencies: []const *std.Build.Step,
    target: CrossTarget,
    vsr_module: *std.Build.Module,
    options: *std.Build.OptionsStep,
    git_clone_tracy: *GitCloneStep,
    tracer_backend: config.TracerBackend,
) void {
    const build_step = b.step("java_client", "Build Java client shared library");

    for (dependencies) |dependency| {
        build_step.dependOn(dependency);
    }

    const bindings = b.addExecutable(.{
        .name = "java_bindings",
        .root_source_file = .{ .path = "src/java_bindings.zig" },
        .target = target,
    });
    bindings.addModule("vsr", vsr_module);
    bindings.addOptions("vsr_options", options);
    const bindings_step = b.addRunArtifact(bindings);

    inline for (platforms) |platform| {
        const cross_target = CrossTarget.parse(.{ .arch_os_abi = platform[0], .cpu_features = "baseline" }) catch unreachable;
        var b_isolated = builder_with_isolated_cache(b, cross_target);

        const lib = b_isolated.addSharedLibrary(.{
            .name = "tb_jniclient",
            .root_source_file = .{ .path = "src/clients/java/src/client.zig" },
            .target = cross_target,
            .optimize = mode,
        });
        lib.linkLibC();

        if (cross_target.os_tag.? == .windows) {
            lib.linkSystemLibrary("ws2_32");
            lib.linkSystemLibrary("advapi32");
        }

        lib.addModule("vsr", vsr_module);
        lib.addOptions("vsr_options", options);
        link_tracer_backend(lib, git_clone_tracy, tracer_backend, cross_target);

        lib.step.dependOn(&bindings_step.step);

        // NB: New way to do lib.setOutputDir(). The ../ is important to escape zig-cache/.
        const lib_install = b.addInstallArtifact(lib, .{});
        lib_install.dest_dir = .{
            .custom = "../src/clients/java/src/main/resources/lib/" ++
                comptime strip_glibc_version(platform[0]),
        };
        build_step.dependOn(&lib_install.step);
    }
}

fn dotnet_client(
    b: *std.Build,
    mode: Mode,
    dependencies: []const *std.Build.Step,
    target: CrossTarget,
    vsr_module: *std.Build.Module,
    options: *std.Build.OptionsStep,
    git_clone_tracy: *GitCloneStep,
    tracer_backend: config.TracerBackend,
) void {
    const build_step = b.step("dotnet_client", "Build dotnet client shared library");

    for (dependencies) |dependency| {
        build_step.dependOn(dependency);
    }

    const bindings = b.addExecutable(.{
        .name = "dotnet_bindings",
        .root_source_file = .{ .path = "src/dotnet_bindings.zig" },
        .target = target,
    });
    bindings.addModule("vsr", vsr_module);
    bindings.addOptions("vsr_options", options);
    const bindings_step = b.addRunArtifact(bindings);

    inline for (platforms) |platform| {
        const cross_target = CrossTarget.parse(.{ .arch_os_abi = platform[0], .cpu_features = "baseline" }) catch unreachable;
        var b_isolated = builder_with_isolated_cache(b, cross_target);

        const lib = b_isolated.addSharedLibrary(.{
            .name = "tb_client",
            .root_source_file = .{ .path = "src/tb_client_exports.zig" },
            .target = cross_target,
            .optimize = mode,
        });
        lib.linkLibC();

        if (cross_target.os_tag.? == .windows) {
            lib.linkSystemLibrary("ws2_32");
            lib.linkSystemLibrary("advapi32");
        }

        lib.addModule("vsr", vsr_module);
        lib.addOptions("vsr_options", options);
        link_tracer_backend(lib, git_clone_tracy, tracer_backend, cross_target);

        lib.step.dependOn(&bindings_step.step);

        // NB: New way to do lib.setOutputDir(). The ../ is important to escape zig-cache/
        const lib_install = b.addInstallArtifact(lib, .{});
        lib_install.dest_dir = .{
            .custom = "../src/clients/dotnet/TigerBeetle/runtimes/" ++ platform[1] ++ "/native",
        };
        build_step.dependOn(&lib_install.step);
    }
}

fn node_client(
    b: *std.Build,
    mode: Mode,
    dependencies: []const *std.Build.Step,
    target: CrossTarget,
    vsr_module: *std.Build.Module,
    options: *std.Build.OptionsStep,
    git_clone_tracy: *GitCloneStep,
    tracer_backend: config.TracerBackend,
) void {
    const build_step = b.step("node_client", "Build Node client shared library");
    for (dependencies) |dependency| {
        build_step.dependOn(dependency);
    }

    const bindings = b.addExecutable(.{
        .name = "node_bindings",
        .root_source_file = .{ .path = "src/node_bindings.zig" },
        .target = target,
    });
    bindings.addModule("vsr", vsr_module);
    bindings.addOptions("vsr_options", options);
    const bindings_step = b.addRunArtifact(bindings);

    // Run `npm install` to get access to node headers.
    var npm_install = b.addSystemCommand(&.{ "npm", "install" });
    npm_install.cwd = "./src/clients/node";

    // For windows, compile a set of all symbols that could be exported by node and write it to a
    // `.def` file for `zig dlltool` to generate a `.lib` file from.
    var write_def_file = b.addSystemCommand(&.{
        "node", "--eval",
        \\const headers = require('node-api-headers')
        \\
        \\const allSymbols = new Set()
        \\for (const ver of Object.values(headers.symbols)) {
        \\    for (const sym of ver.node_api_symbols) {
        \\        allSymbols.add(sym)
        \\    }
        \\    for (const sym of ver.js_native_api_symbols) {
        \\        allSymbols.add(sym)
        \\    }
        \\}
        \\
        \\fs.writeFileSync('./node.def', 'EXPORTS\n    ' + Array.from(allSymbols).join('\n    '))
    });
    write_def_file.cwd = "./src/clients/node";
    write_def_file.step.dependOn(&npm_install.step);

    var run_dll_tool = b.addSystemCommand(&.{
        b.zig_exe, "dlltool",
        "-m",      "i386:x86-64",
        "-D",      "node.exe",
        "-d",      "node.def",
        "-l",      "node.lib",
    });
    run_dll_tool.cwd = "./src/clients/node";
    run_dll_tool.step.dependOn(&write_def_file.step);

    inline for (platforms) |platform| {
        const cross_target = CrossTarget.parse(.{ .arch_os_abi = platform[0], .cpu_features = "baseline" }) catch unreachable;
        var b_isolated = builder_with_isolated_cache(b, cross_target);

        const lib = b_isolated.addSharedLibrary(.{
            .name = "tb_nodeclient",
            .root_source_file = .{ .path = "src/node.zig" },
            .target = cross_target,
            .optimize = mode,
        });
        lib.linkLibC();

        lib.step.dependOn(&npm_install.step);
        lib.addSystemIncludePath(.{ .path = "src/clients/node/node_modules/node-api-headers/include" });
        lib.linker_allow_shlib_undefined = true;

        if (cross_target.os_tag.? == .windows) {
            lib.linkSystemLibrary("ws2_32");
            lib.linkSystemLibrary("advapi32");

            lib.step.dependOn(&run_dll_tool.step);
            lib.addLibraryPath(.{ .path = "src/clients/node" });
            lib.linkSystemLibrary("node");
        }

        lib.addModule("vsr", vsr_module);
        lib.addOptions("vsr_options", options);
        link_tracer_backend(lib, git_clone_tracy, tracer_backend, cross_target);

        lib.step.dependOn(&bindings_step.step);

        // NB: New way to do lib.setOutputDir(). The ../ is important to escape zig-cache/
        const lib_install = b.addInstallFile(
            lib.getEmittedBin(),
            "../src/clients/node/dist/bin/" ++
                comptime strip_glibc_version(platform[0]) ++
                "/client.node",
        );
        build_step.dependOn(&lib_install.step);
    }
}

fn c_client(
    b: *std.Build,
    mode: Mode,
    dependencies: []const *std.Build.Step,
    vsr_module: *std.Build.Module,
    options: *std.Build.OptionsStep,
    git_clone_tracy: *GitCloneStep,
    tracer_backend: config.TracerBackend,
) void {
    const build_step = b.step("c_client", "Build C client library");

    for (dependencies) |dependency| {
        build_step.dependOn(dependency);
    }

    // Updates the generated header file:
    const install_header = b.addInstallFile(
        .{ .path = "src/clients/c/tb_client.h" },
        "../src/clients/c/lib/include/tb_client.h",
    );

    build_step.dependOn(&install_header.step);

    inline for (platforms) |platform| {
        const cross_target = CrossTarget.parse(.{ .arch_os_abi = platform[0], .cpu_features = "baseline" }) catch unreachable;
        var b_isolated = builder_with_isolated_cache(b, cross_target);

        const shared_lib = b_isolated.addSharedLibrary(.{
            .name = "tb_client",
            .root_source_file = .{ .path = "src/tb_client_exports.zig" },
            .target = cross_target,
            .optimize = mode,
        });
        const static_lib = b_isolated.addStaticLibrary(.{
            .name = "tb_client",
            .root_source_file = .{ .path = "src/tb_client_exports.zig" },
            .target = cross_target,
            .optimize = mode,
        });

        static_lib.bundle_compiler_rt = true;
        static_lib.pie = true;

        for ([_]*std.Build.Step.Compile{ shared_lib, static_lib }) |lib| {
            lib.linkLibC();

            if (cross_target.os_tag.? == .windows) {
                lib.linkSystemLibrary("ws2_32");
                lib.linkSystemLibrary("advapi32");
            }

            lib.addModule("vsr", vsr_module);
            lib.addOptions("vsr_options", options);
            link_tracer_backend(lib, git_clone_tracy, tracer_backend, cross_target);

            // NB: New way to do lib.setOutputDir(). The ../ is important to escape zig-cache/
            const lib_install = b.addInstallArtifact(lib, .{});
            lib_install.dest_dir = .{
                .custom = "../src/clients/c/lib/" ++ comptime strip_glibc_version(platform[0]),
            };
            build_step.dependOn(&lib_install.step);
        }
    }
}

fn c_client_sample(
    b: *std.Build,
    mode: Mode,
    target: CrossTarget,
    dependencies: []const *std.Build.Step,
    vsr_module: *std.Build.Module,
    options: *std.Build.OptionsStep,
    git_clone_tracy: *GitCloneStep,
    tracer_backend: config.TracerBackend,
) void {
    const c_sample_build = b.step("c_sample", "Build the C client sample");
    for (dependencies) |dependency| {
        c_sample_build.dependOn(dependency);
    }

    const static_lib = b.addStaticLibrary(.{
        .name = "tb_client",
        .root_source_file = .{ .path = "src/tb_client_exports.zig" },
        .target = target,
        .optimize = mode,
    });
    static_lib.linkLibC();
    static_lib.pie = true;
    static_lib.bundle_compiler_rt = true;
    static_lib.addModule("vsr", vsr_module);
    static_lib.addOptions("vsr_options", options);
    link_tracer_backend(static_lib, git_clone_tracy, tracer_backend, target);
    c_sample_build.dependOn(&static_lib.step);

    const sample = b.addExecutable(.{
        .name = "c_sample",
        .root_source_file = .{ .path = "src/clients/c/samples/main.c" },
        .target = target,
        .optimize = mode,
    });
    sample.linkLibrary(static_lib);
    sample.linkLibC();

    if (target.isWindows()) {
        static_lib.linkSystemLibrary("ws2_32");
        static_lib.linkSystemLibrary("advapi32");

        // TODO: Illegal instruction on Windows:
        sample.disable_sanitize_c = true;
    }

    const install_step = b.addInstallArtifact(sample, .{});
    c_sample_build.dependOn(&install_step.step);
}

/// Steps which unconditionally fails with a message.
///
/// This is useful for cases where at configuration time you can determine that a certain step
/// can't succeeded (e.g., a system library is not preset on the host system), but you only want
/// to fail the step once the user tries to run it. That is, you don't want to fail the whole build,
/// as other steps might run fine.
const FailStep = struct {
    step: std.build.Step,
    message: []const u8,

    fn add(b: *std.Build, message: []const u8) *FailStep {
        const result = b.allocator.create(FailStep) catch unreachable;
        result.* = .{
            .step = std.Build.Step.init(.{
                .id = .custom,
                .name = "failure",
                .owner = b,
                .makeFn = FailStep.make,
            }),
            .message = message,
        };
        return result;
    }

    fn make(step: *std.Build.Step, _: *std.Progress.Node) anyerror!void {
        const self = @fieldParentPtr(FailStep, "step", step);
        std.log.err("{s}", .{self.message});
        return error.FailStep;
    }
};

const ShellcheckStep = struct {
    step: std.Build.Step,
    gpa: std.mem.Allocator,

    fn add(b: *std.Build) *ShellcheckStep {
        const result = b.allocator.create(ShellcheckStep) catch unreachable;
        result.* = .{
            .step = std.Build.Step.init(.{
                .id = .custom,
                .name = "run shellcheck",
                .owner = b,
                .makeFn = ShellcheckStep.make,
            }),
            .gpa = b.allocator,
        };
        return result;
    }

    fn make(step: *std.Build.Step, _: *std.Progress.Node) anyerror!void {
        const self = @fieldParentPtr(ShellcheckStep, "step", step);

        var shell = try Shell.create(self.gpa);
        defer shell.destroy();

        if (!try shell.exec_status_ok("shellcheck --version", .{})) {
            shell.echo(
                "{ansi-red}Please install shellcheck - https://www.shellcheck.net/{ansi-reset}",
                .{},
            );
            return error.NoShellcheck;
        }

        const scripts = try shell.find(.{
            .where = &.{ "src", "scripts", ".github" },
            .extension = ".sh",
        });

        try shell.exec("shellcheck {scripts}", .{ .scripts = scripts });
    }
};

/// Every large project contains its own bespoke implementation of `git submodule`, this is ours.
/// We use `GitCloneStep` to lazily download build-time dependencies when we need them.
const GitCloneStep = struct {
    step: std.Build.Step,
    gpa: std.mem.Allocator,
    options: Options,

    const Options = struct {
        repo: []const u8,
        tag: []const u8,
        path: []const u8,
    };

    fn add(b: *std.Build, options: Options) *GitCloneStep {
        const result = b.allocator.create(GitCloneStep) catch unreachable;
        result.* = .{
            .step = std.Build.Step.init(.{
                .id = .custom,
                .name = "run git clone",
                .owner = b,
                .makeFn = GitCloneStep.make,
            }),
            .gpa = b.allocator,
            .options = options,
        };
        return result;
    }

    fn make(step: *std.Build.Step, _: *std.Progress.Node) anyerror!void {
        const self = @fieldParentPtr(GitCloneStep, "step", step);

        var shell = try Shell.create(self.gpa);
        defer shell.destroy();

        if (try shell.dir_exists(self.options.path)) return;
        try shell.exec("git clone --branch {tag} {repo} {path}", self.options);
    }
};

/// Set the JVM DLL directory on Windows.
fn set_windows_dll(allocator: std.mem.Allocator, java_home: []const u8) void {
    comptime std.debug.assert(builtin.os.tag == .windows);
    const set_dll_directory = struct {
        pub extern "kernel32" fn SetDllDirectoryA(path: [*:0]const u8) callconv(.C) std.os.windows.BOOL;
    }.SetDllDirectoryA;

    const java_bin_path = std.fs.path.joinZ(
        allocator,
        &.{ java_home, "\\bin" },
    ) catch unreachable;
    _ = set_dll_directory(java_bin_path);

    const java_bin_server_path = std.fs.path.joinZ(
        allocator,
        &.{ java_home, "\\bin\\server" },
    ) catch unreachable;
    _ = set_dll_directory(java_bin_server_path);
}

/// Creates a new Builder, with isolated cache for each platform.
/// Hit some issues with the build cache between cross compilations:
/// - From Linux, it runs fine.
/// - From Windows it fails on libc "invalid object".
/// - From MacOS, similar to https://github.com/ziglang/zig/issues/9711#issuecomment-1090071087.
/// Workaround: Just setting different cache folders for each platform.
fn builder_with_isolated_cache(
    b: *std.Build,
    target: CrossTarget,
) *std.Build {
    // This workaround isn't necessary when cross-compiling from Linux.
    if (builtin.os.tag == .linux) return b;

    // If not cross-compiling, we can return the current *Builder in order
    // to reuse the same cache from other artifacts.
    if (target.cpu_arch.? == builtin.cpu.arch and
        target.os_tag.? == builtin.os.tag)
        return b;

    // Generating isolated cache and global_cache dirs for each cpu/os:
    const cache_root = create_cache_directory(b.pathJoin(&.{
        b.cache_root.path.?,
        @tagName(target.cpu_arch.?),
        @tagName(target.os_tag.?),
    }));
    const global_cache_root = create_cache_directory(b.pathJoin(&.{
        b.global_cache_root.path.?,
        @tagName(target.cpu_arch.?),
        @tagName(target.os_tag.?),
    }));

    // Need to create a custom cache as the local_cache_root changes.
    // See: https://github.com/ziglang/zig/blob/0.11.0/lib/build_runner.zig#L68
    const cache = b.allocator.create(std.Build.Cache) catch unreachable;
    cache.* = .{
        .gpa = b.allocator,
        .manifest_dir = cache_root.handle.makeOpenPath("h", .{}) catch unreachable,
    };
    cache.addPrefix(.{ .path = null, .handle = std.fs.cwd() });
    cache.addPrefix(b.build_root);
    cache.addPrefix(cache_root);
    cache.addPrefix(global_cache_root);
    cache.hash.addBytes(builtin.zig_version_string);

    // Note, this builder leaks memory, since there is no way to deinit it.
    return std.Build.create(
        b.allocator,
        b.zig_exe,
        b.build_root,
        cache_root,
        global_cache_root,
        std.zig.system.NativeTargetInfo.detect(target) catch unreachable,
        cache,
    ) catch unreachable;
}

fn create_cache_directory(path: []const u8) std.Build.Cache.Directory {
    std.fs.cwd().makePath(path) catch unreachable;
    return .{
        .path = path,
        .handle = std.fs.cwd().openDir(path, .{}) catch unreachable,
    };
}<|MERGE_RESOLUTION|>--- conflicted
+++ resolved
@@ -156,11 +156,7 @@
         .optimize = mode,
     });
     if (mode == .ReleaseSafe) {
-<<<<<<< HEAD
         // tigerbeetle.strip = true;
-=======
-        tigerbeetle.strip = tracer_backend == .none;
->>>>>>> 9777cc7a
     }
     if (emit_llvm_ir) {
         _ = tigerbeetle.getEmittedLlvmIr();
