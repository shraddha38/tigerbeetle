//! Raw configuration values.
//!
//! Code which needs these values should use `constants.zig` instead.
//! Configuration values are set from a combination of:
//! - default values
//! - `root.tigerbeetle_config`
//! - `@import("tigerbeetle_options")`

const builtin = @import("builtin");
const std = @import("std");

const root = @import("root");
// Allow setting build-time config either via `build.zig` `Options`, or via a struct in the root file.
const build_options =
    if (@hasDecl(root, "vsr_options")) root.vsr_options else @import("vsr_options");

const vsr = @import("vsr.zig");
const sector_size = @import("constants.zig").sector_size;

pub const Config = struct {
    pub const Cluster = ConfigCluster;
    pub const Process = ConfigProcess;

    cluster: ConfigCluster,
    process: ConfigProcess,
};

/// Configurations which are tunable per-replica (or per-client).
/// - Replica configs need not equal each other.
/// - Client configs need not equal each other.
/// - Client configs need not equal replica configs.
/// - Replica configs can change between restarts.
///
/// Fields are documented within constants.zig.
const ConfigProcess = struct {
    log_level: std.log.Level = .info,
    tracer_backend: TracerBackend = .none,
    hash_log_mode: HashLogMode = .none,
    verify: bool,
    port: u16 = 3001,
    address: []const u8 = "127.0.0.1",
    memory_size_max_default: u64 = 1024 * 1024 * 1024,
    cache_accounts_max: usize,
    cache_transfers_max: usize,
    cache_transfers_posted_max: usize,
    client_request_queue_max: usize = 32,
    lsm_manifest_node_size: usize = 16 * 1024,
    connection_delay_min_ms: u64 = 50,
    connection_delay_max_ms: u64 = 1000,
    tcp_backlog: u31 = 64,
    tcp_rcvbuf: c_int = 4 * 1024 * 1024,
    tcp_keepalive: bool = true,
    tcp_keepidle: c_int = 5,
    tcp_keepintvl: c_int = 4,
    tcp_keepcnt: c_int = 3,
    tcp_nodelay: bool = true,
    direct_io: bool,
    direct_io_required: bool,
    journal_iops_read_max: usize = 8,
    journal_iops_write_max: usize = 8,
    tick_ms: u63 = 10,
    rtt_ms: u64 = 300,
    rtt_multiple: u8 = 2,
    backoff_min_ms: u64 = 100,
    backoff_max_ms: u64 = 10000,
    clock_offset_tolerance_max_ms: u64 = 10000,
    clock_epoch_max_ms: u64 = 60000,
    clock_synchronization_window_min_ms: u64 = 2000,
    clock_synchronization_window_max_ms: u64 = 20000,
<<<<<<< HEAD
    aof: bool = false,
    aof_path: []const u8 = "./tigerbeetle.aof",
    aof_recovery: bool = false,
=======
    grid_iops_read_max: u64 = 16,
    grid_iops_write_max: u64 = 16,
>>>>>>> cc33976b
};

/// Configurations which are tunable per-cluster.
/// - All replicas within a cluster must have the same configuration.
/// - Replicas must reuse the same configuration when the binary is upgraded — they do not change
///   over the cluster lifetime.
/// - The storage formats generated by different ConfigClusters are incompatible.
///
/// Fields are documented within constants.zig.
const ConfigCluster = struct {
    cache_line_size: comptime_int = 64,
    clients_max: usize,
    pipeline_prepare_queue_max: usize = 8,
    view_change_headers_suffix_max: usize = 8,
    quorum_replication_max: u8 = 3,
    journal_slot_count: usize = 1024,
    message_size_max: usize = 1 * 1024 * 1024,
    superblock_copies: comptime_int = 4,
    storage_size_max: u64 = 16 * 1024 * 1024 * 1024 * 1024,
    block_size: comptime_int = 64 * 1024,
    lsm_levels: u7 = 7,
    lsm_growth_factor: u32 = 8,
    lsm_batch_multiple: comptime_int = 64,
    lsm_snapshots_max: usize = 32,
    lsm_value_to_key_layout_ratio_min: comptime_int = 16,

    /// The WAL requires at least two sectors of redundant headers — otherwise we could lose them all to
    /// a single torn write. A replica needs at least one valid redundant header to determine an
    /// (untrusted) maximum op in recover_torn_prepare(), without which it cannot truncate a torn
    /// prepare.
    pub const journal_slot_count_min = 2 * @divExact(sector_size, @sizeOf(vsr.Header));

    pub const clients_max_min = 1;

    /// The smallest possible message_size_max (for use in the simulator to improve performance).
    /// The message body must have room for pipeline_prepare_queue_max headers in the DVC.
    pub fn message_size_max_min(clients_max: usize) usize {
        return std.math.max(
            sector_size,
            std.mem.alignForward(
                @sizeOf(vsr.Header) + clients_max * @sizeOf(vsr.Header),
                sector_size,
            ),
        );
    }
};

pub const ConfigBase = enum {
    production,
    development,
    test_min,
    default,
};

pub const TracerBackend = enum {
    none,
    // Sends data to https://github.com/wolfpld/tracy.
    tracy,
};

pub const HashLogMode = enum {
    none,
    create,
    check,
};

pub const configs = struct {
    /// A good default config for production.
    pub const default_production = Config{
        .process = .{
            .direct_io = true,
            .direct_io_required = true,
            .cache_accounts_max = 1024 * 1024,
            .cache_transfers_max = 0,
            .cache_transfers_posted_max = 256 * 1024,
            .verify = false,
        },
        .cluster = .{
            .clients_max = 32,
        },
    };

    /// A good default config for local development.
    /// (For production, use default_production instead.)
    /// The cluster-config is compatible with the default production config.
    pub const default_development = Config{
        .process = .{
            .direct_io = true,
            .direct_io_required = false,
            .cache_accounts_max = 1024 * 1024,
            .cache_transfers_max = 0,
            .cache_transfers_posted_max = 256 * 1024,
            .verify = true,
        },
        .cluster = default_production.cluster,
    };

    /// Minimal test configuration — small WAL, small grid block size, etc.
    /// Not suitable for production, but good for testing code that would be otherwise hard to reach.
    pub const test_min = Config{
        .process = .{
            .direct_io = false,
            .direct_io_required = false,
            .cache_accounts_max = 2048,
            .cache_transfers_max = 0,
            .cache_transfers_posted_max = 2048,
            .verify = true,
        },
        .cluster = .{
            .clients_max = 4 + 3,
            .pipeline_prepare_queue_max = 4,
            .view_change_headers_suffix_max = 4,
            .journal_slot_count = Config.Cluster.journal_slot_count_min,
            .message_size_max = Config.Cluster.message_size_max_min(4),
            .storage_size_max = 4 * 1024 * 1024 * 1024,

            .block_size = sector_size,
            .lsm_batch_multiple = 4,
            .lsm_growth_factor = 4,
        },
    };

    const default = if (@hasDecl(root, "tigerbeetle_config"))
        root.tigerbeetle_config
    else if (builtin.is_test)
        test_min
    else
        default_development;

    pub const current = current: {
        var base = if (@hasDecl(root, "decode_events"))
            // TODO(DJ) This is a hack to work around the absense of tigerbeetle_build_options.
            // This should be removed once the node client is built using `zig build`.
            default_development
        else switch (build_options.config_base) {
            .default => default,
            .production => default_production,
            .development => default_development,
            .test_min => test_min,
        };

        // TODO Use additional build options to overwrite other fields.
        base.process.tracer_backend = if (@hasDecl(root, "tracer_backend"))
            // TODO(jamii)
            // This branch is a hack used to work around the absence of tigerbeetle_build_options.
            // This should be removed once the node client is built using `zig build`.
            root.tracer_backend
        else
            // Zig's `addOptions` reuses the type, but redeclares it — identical structurally,
            // but a different type from a nominal typing perspective.
            @intToEnum(TracerBackend, @enumToInt(build_options.tracer_backend));

<<<<<<< HEAD
        // Allow overriding AOF here, to make for easier tests
        base.process.aof = if (@hasDecl(root, "aof"))
            root.aof orelse base.process.aof
        else
            build_options.aof orelse base.process.aof;

        base.process.aof_recovery = if (@hasDecl(root, "aof_recovery"))
            root.aof_recovery orelse base.process.aof_recovery
        else
            build_options.aof_recovery orelse base.process.aof_recovery;
=======
        base.process.hash_log_mode = if (@hasDecl(root, "decode_events"))
            // TODO(DJ) This is a hack to work around the absense of tigerbeetle_build_options.
            // This should be removed once the node client is built using `zig build`.
            .none
        else
            @intToEnum(HashLogMode, @enumToInt(build_options.hash_log_mode));
>>>>>>> cc33976b

        break :current base;
    };
};<|MERGE_RESOLUTION|>--- conflicted
+++ resolved
@@ -67,14 +67,11 @@
     clock_epoch_max_ms: u64 = 60000,
     clock_synchronization_window_min_ms: u64 = 2000,
     clock_synchronization_window_max_ms: u64 = 20000,
-<<<<<<< HEAD
     aof: bool = false,
     aof_path: []const u8 = "./tigerbeetle.aof",
     aof_recovery: bool = false,
-=======
     grid_iops_read_max: u64 = 16,
     grid_iops_write_max: u64 = 16,
->>>>>>> cc33976b
 };
 
 /// Configurations which are tunable per-cluster.
@@ -227,7 +224,6 @@
             // but a different type from a nominal typing perspective.
             @intToEnum(TracerBackend, @enumToInt(build_options.tracer_backend));
 
-<<<<<<< HEAD
         // Allow overriding AOF here, to make for easier tests
         base.process.aof = if (@hasDecl(root, "aof"))
             root.aof orelse base.process.aof
@@ -238,14 +234,13 @@
             root.aof_recovery orelse base.process.aof_recovery
         else
             build_options.aof_recovery orelse base.process.aof_recovery;
-=======
+
         base.process.hash_log_mode = if (@hasDecl(root, "decode_events"))
             // TODO(DJ) This is a hack to work around the absense of tigerbeetle_build_options.
             // This should be removed once the node client is built using `zig build`.
             .none
         else
             @intToEnum(HashLogMode, @enumToInt(build_options.hash_log_mode));
->>>>>>> cc33976b
 
         break :current base;
     };
