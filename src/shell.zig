--- conflicted
+++ resolved
@@ -654,11 +654,7 @@
 ///
 /// This avoids shell injection by construction as it doesn't concatenate strings.
 fn expand_argv(argv: *Argv, comptime cmd: []const u8, cmd_args: anytype) !void {
-<<<<<<< HEAD
     @setEvalBranchQuota(10000);
-=======
-    @setEvalBranchQuota(5000);
->>>>>>> 9777cc7a
     // Mostly copy-paste from std.fmt.format
 
     comptime var pos: usize = 0;
