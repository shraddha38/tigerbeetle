const std = @import("std");
const assert = std.debug.assert;
const mem = std.mem;
const log = std.log.scoped(.cluster);

const constants = @import("../constants.zig");
const message_pool = @import("../message_pool.zig");
const MessagePool = message_pool.MessagePool;
const Message = MessagePool.Message;

const AOF = @import("aof.zig").AOF;
const Storage = @import("storage.zig").Storage;
const StorageFaultAtlas = @import("storage.zig").ClusterFaultAtlas;
const Time = @import("time.zig").Time;
const IdPermutation = @import("id.zig").IdPermutation;

const MessageBus = @import("cluster/message_bus.zig").MessageBus;
const Network = @import("cluster/network.zig").Network;
const NetworkOptions = @import("cluster/network.zig").NetworkOptions;
const StateCheckerType = @import("cluster/state_checker.zig").StateCheckerType;
const StorageCheckerType = @import("cluster/storage_checker.zig").StorageCheckerType;

const vsr = @import("../vsr.zig");
pub const ReplicaFormat = vsr.ReplicaFormatType(Storage);
const SuperBlock = vsr.SuperBlockType(Storage);
const superblock_zone_size = @import("../vsr/superblock.zig").superblock_zone_size;

pub const ReplicaHealth = enum { up, down };

/// Integer values represent exit codes.
// TODO This doesn't really belong in Cluster, but it is needed here so that StateChecker failures
// use the particular exit code.
pub const Failure = enum(u8) {
    /// Any assertion crash will be given an exit code of 127 by default.
    crash = 127,
    liveness = 128,
    correctness = 129,
};

/// Shift the id-generating index because the simulator network expects client ids to never collide
/// with a replica index.
const client_id_permutation_shift = constants.nodes_max;

pub fn ClusterType(comptime StateMachineType: fn (comptime Storage: type, comptime constants: anytype) type) type {
    return struct {
        const Self = @This();

<<<<<<< HEAD
        pub const StateMachine = StateMachineType(Storage, .{
            .message_body_size_max = constants.message_body_size_max,
            .lsm_batch_multiple = constants.lsm_batch_multiple,
        });
        pub const Replica = vsr.ReplicaType(StateMachine, MessageBus, Storage, Time, AOF);
=======
        pub const StateMachine = StateMachineType(Storage, constants.state_machine_config);
        pub const Replica = vsr.ReplicaType(StateMachine, MessageBus, Storage, Time);
>>>>>>> 06720b9b
        pub const Client = vsr.Client(StateMachine, MessageBus);
        pub const StateChecker = StateCheckerType(Client, Replica);
        pub const StorageChecker = StorageCheckerType(Replica);

        pub const Options = struct {
            cluster_id: u32,
            replica_count: u8,
            standby_count: u8,
            client_count: u8,
            storage_size_limit: u64,
            storage_fault_atlas: StorageFaultAtlas.Options,
            seed: u64,

            network: NetworkOptions,
            storage: Storage.Options,
            aof: bool,
            state_machine: StateMachine.Options,
        };

        allocator: mem.Allocator,
        options: Options,
        on_client_reply: fn (
            cluster: *Self,
            client: usize,
            request: *Message,
            reply: *Message,
        ) void,

        network: *Network,
        storages: []Storage,
        storage_fault_atlas: *StorageFaultAtlas,
        aofs: []AOF,
        /// NB: includes both active replicas and standbys.
        replicas: []Replica,
        replica_pools: []MessagePool,
        replica_health: []ReplicaHealth,
        replica_count: u8,
        standby_count: u8,

        clients: []Client,
        client_pools: []MessagePool,
        client_id_permutation: IdPermutation,

        state_checker: StateChecker,
        storage_checker: StorageChecker,

        context: ?*anyopaque = null,

        pub fn init(
            allocator: mem.Allocator,
            /// Includes command=register messages.
            on_client_reply: fn (
                cluster: *Self,
                client: usize,
                request: *Message,
                reply: *Message,
            ) void,
            options: Options,
        ) !*Self {
            assert(options.replica_count >= 1);
            assert(options.replica_count <= 6);
            assert(options.client_count > 0);
            assert(options.storage_size_limit % constants.sector_size == 0);
            assert(options.storage_size_limit <= constants.storage_size_max);
            assert(options.storage.replica_index == null);
            assert(options.storage.fault_atlas == null);

            const node_count = options.replica_count + options.standby_count;

            var prng = std.rand.DefaultPrng.init(options.seed);
            const random = prng.random();

            // TODO(Zig) Client.init()'s MessagePool.Options require a reference to the network — use
            // @returnAddress() instead.
            var network = try allocator.create(Network);
            errdefer allocator.destroy(network);

            network.* = try Network.init(
                allocator,
                options.network,
            );
            errdefer network.deinit();

            // TODO(Zig) @returnAddress()
            var storage_fault_atlas = try allocator.create(StorageFaultAtlas);
            errdefer allocator.destroy(storage_fault_atlas);

            storage_fault_atlas.* = StorageFaultAtlas.init(
                options.replica_count,
                random,
                options.storage_fault_atlas,
            );

            const storages = try allocator.alloc(Storage, node_count);
            errdefer allocator.free(storages);

            for (storages) |*storage, replica_index| {
                var storage_options = options.storage;
                storage_options.replica_index = @intCast(u8, replica_index);
                storage_options.fault_atlas = storage_fault_atlas;
                storage.* = try Storage.init(allocator, options.storage_size_limit, storage_options);
                // Disable most faults at startup, so that the replicas don't get stuck recovering_head.
                storage.faulty = replica_index >= vsr.quorums(options.replica_count).view_change;
            }
            errdefer for (storages) |*storage| storage.deinit(allocator);

            const aofs = try allocator.alloc(AOF, node_count);
            errdefer allocator.free(aofs);

            for (aofs) |*aof| {
                aof.* = try AOF.init(allocator);
            }
            errdefer for (aofs) |*aof| aof.deinit(allocator);

            var replica_pools = try allocator.alloc(MessagePool, node_count);
            errdefer allocator.free(replica_pools);

            for (replica_pools) |*pool, i| {
                errdefer for (replica_pools[0..i]) |*p| p.deinit(allocator);
                pool.* = try MessagePool.init(allocator, .replica);
            }
            errdefer for (replica_pools) |*pool| pool.deinit(allocator);

            const replicas = try allocator.alloc(Replica, node_count);
            errdefer allocator.free(replicas);

            const replica_health = try allocator.alloc(ReplicaHealth, node_count);
            errdefer allocator.free(replica_health);
            mem.set(ReplicaHealth, replica_health, .up);

            var client_pools = try allocator.alloc(MessagePool, options.client_count);
            errdefer allocator.free(client_pools);

            for (client_pools) |*pool, i| {
                errdefer for (client_pools[0..i]) |*p| p.deinit(allocator);
                pool.* = try MessagePool.init(allocator, .client);
            }
            errdefer for (client_pools) |*pool| pool.deinit(allocator);

            const client_id_permutation = IdPermutation.generate(random);
            var clients = try allocator.alloc(Client, options.client_count);
            errdefer allocator.free(clients);

            for (clients) |*client, i| {
                errdefer for (clients[0..i]) |*c| c.deinit(allocator);
                client.* = try Client.init(
                    allocator,
                    client_id_permutation.encode(i + client_id_permutation_shift),
                    options.cluster_id,
                    options.replica_count,
                    &client_pools[i],
                    .{ .network = network },
                );
            }
            errdefer for (clients) |*c| c.deinit(allocator);

            var state_checker =
                try StateChecker.init(allocator, options.cluster_id, replicas, clients);
            errdefer state_checker.deinit();

            var storage_checker = StorageChecker.init(allocator);
            errdefer storage_checker.deinit();

            // Format each replica's storage (equivalent to "tigerbeetle format ...").
            for (storages) |*storage, replica_index| {
                var superblock = try SuperBlock.init(allocator, .{
                    .storage = storage,
                    .message_pool = &replica_pools[replica_index],
                    .storage_size_limit = options.storage_size_limit,
                });
                defer superblock.deinit(allocator);

                try vsr.format(
                    Storage,
                    allocator,
                    .{
                        .cluster = options.cluster_id,
                        .replica = @intCast(u8, replica_index),
                        .replica_count = options.replica_count,
                    },
                    storage,
                    &superblock,
                );
            }

            // We must heap-allocate the cluster since its pointer will be attached to the replica.
            // TODO(Zig) @returnAddress().
            var cluster = try allocator.create(Self);
            errdefer allocator.destroy(cluster);

            cluster.* = Self{
                .allocator = allocator,
                .options = options,
                .on_client_reply = on_client_reply,
                .network = network,
                .storages = storages,
                .aofs = aofs,
                .storage_fault_atlas = storage_fault_atlas,
                .replicas = replicas,
                .replica_pools = replica_pools,
                .replica_health = replica_health,
                .replica_count = options.replica_count,
                .standby_count = options.standby_count,
                .clients = clients,
                .client_pools = client_pools,
                .client_id_permutation = client_id_permutation,
                .state_checker = state_checker,
                .storage_checker = storage_checker,
            };

            for (cluster.replicas) |_, replica_index| {
                try cluster.open_replica(@intCast(u8, replica_index), .{
                    .resolution = constants.tick_ms * std.time.ns_per_ms,
                    .offset_type = .linear,
                    .offset_coefficient_A = 0,
                    .offset_coefficient_B = 0,
                });
            }
            errdefer for (cluster.replicas) |*replica| replica.deinit(allocator);

            for (clients) |*client| {
                client.on_reply_context = cluster;
                client.on_reply_callback = client_on_reply;
                network.link(client.message_bus.process, &client.message_bus);
            }

            return cluster;
        }

        pub fn deinit(cluster: *Self) void {
            cluster.storage_checker.deinit();
            cluster.state_checker.deinit();
            cluster.network.deinit();
            for (cluster.clients) |*client| client.deinit(cluster.allocator);
            for (cluster.client_pools) |*pool| pool.deinit(cluster.allocator);
            for (cluster.replicas) |*replica, i| {
                switch (cluster.replica_health[i]) {
                    .up => replica.deinit(cluster.allocator),
                    .down => {},
                }
            }
            for (cluster.replica_pools) |*pool| pool.deinit(cluster.allocator);
            for (cluster.storages) |*storage| storage.deinit(cluster.allocator);
            for (cluster.aofs) |*aof| aof.deinit(cluster.allocator);

            cluster.allocator.free(cluster.clients);
            cluster.allocator.free(cluster.client_pools);
            cluster.allocator.free(cluster.replicas);
            cluster.allocator.free(cluster.replica_health);
            cluster.allocator.free(cluster.replica_pools);
            cluster.allocator.free(cluster.storages);
            cluster.allocator.free(cluster.aofs);
            cluster.allocator.destroy(cluster.storage_fault_atlas);
            cluster.allocator.destroy(cluster.network);
            cluster.allocator.destroy(cluster);
        }

        pub fn tick(cluster: *Self) void {
            cluster.network.tick();

            for (cluster.clients) |*client| client.tick();
            for (cluster.storages) |*storage| storage.tick();
            for (cluster.replicas) |*replica, i| {
                switch (cluster.replica_health[i]) {
                    .up => {
                        replica.tick();
                        cluster.state_checker.check_state(replica.replica) catch |err| {
                            fatal(.correctness, "state checker error: {}", .{err});
                        };
                    },
                    // Keep ticking the time so that it won't have diverged too far to synchronize
                    // when the replica restarts.
                    .down => replica.clock.time.tick(),
                }
            }
        }

        /// Returns whether the replica was crashed.
        /// Returns an error when the replica was unable to recover (open).
        pub fn restart_replica(cluster: *Self, replica_index: u8) !void {
            assert(cluster.replica_health[replica_index] == .down);

            // Pass the old replica's Time through to the new replica. It will continue to tick while
            // the replica is crashed, to ensure the clocks don't desyncronize too far to recover.
            var time = cluster.replicas[replica_index].time;
            try cluster.open_replica(replica_index, time);
            cluster.network.process_enable(.{ .replica = replica_index });
            cluster.replica_health[replica_index] = .up;
            cluster.log_replica(.recover, replica_index);
        }

        /// Reset a replica to its initial state, simulating a random crash/panic.
        /// Leave the persistent storage untouched, and leave any currently
        /// inflight messages to/from the replica in the network.
        pub fn crash_replica(cluster: *Self, replica_index: u8) void {
            assert(cluster.replica_health[replica_index] == .up);

            // Reset the storage before the replica so that pending writes can (partially) finish.
            cluster.storages[replica_index].reset();

            cluster.replicas[replica_index].deinit(cluster.allocator);
            cluster.network.process_disable(.{ .replica = replica_index });
            cluster.replica_health[replica_index] = .down;
            cluster.log_replica(.crash, replica_index);

            // Ensure that none of the replica's messages leaked when it was deinitialized.
            var messages_in_pool: usize = 0;
            const message_bus = cluster.network.get_message_bus(.{ .replica = replica_index });
            {
                var it = message_bus.pool.free_list;
                while (it) |message| : (it = message.next) messages_in_pool += 1;
            }
            assert(messages_in_pool == message_pool.messages_max_replica);
        }

        fn open_replica(cluster: *Self, replica_index: u8, time: Time) !void {
            var replica = &cluster.replicas[replica_index];
            try replica.open(
                cluster.allocator,
                .{
                    .node_count = cluster.options.replica_count + cluster.options.standby_count,
                    .storage = &cluster.storages[replica_index],
                    .aof = &cluster.aofs[replica_index],
                    // TODO Test restarting with a higher storage limit.
                    .storage_size_limit = cluster.options.storage_size_limit,
                    .message_pool = &cluster.replica_pools[replica_index],
                    .time = time,
                    .state_machine_options = cluster.options.state_machine,
                    .message_bus_options = .{ .network = cluster.network },
                },
            );
            assert(replica.cluster == cluster.options.cluster_id);
            assert(replica.replica == replica_index);
            assert(replica.replica_count == cluster.replica_count);
            assert(replica.standby_count == cluster.standby_count);

            replica.context = cluster;
            replica.on_change_state = on_replica_commit;
            replica.on_compact = on_replica_compact;
            replica.on_checkpoint_start = on_replica_checkpoint_start;
            replica.on_checkpoint_done = on_replica_checkpoint_done;
            cluster.network.link(replica.message_bus.process, &replica.message_bus);
        }

        pub fn request(
            cluster: *Self,
            client_index: usize,
            request_operation: StateMachine.Operation,
            request_message: *Message,
            request_body_size: usize,
        ) void {
            cluster.clients[client_index].request(
                undefined,
                request_callback,
                request_operation,
                request_message,
                request_body_size,
            );
        }

        /// The `request_callback` is not used — Cluster uses `Client.on_reply_{context,callback}`
        /// instead because:
        /// - Cluster needs access to the request
        /// - Cluster needs access to the reply message (not just the body)
        /// - Cluster needs to know about command=register messages
        ///
        /// See `on_reply`.
        fn request_callback(
            user_data: u128,
            operation: StateMachine.Operation,
            result: Client.Error![]const u8,
        ) void {
            _ = user_data;
            _ = operation;
            _ = result catch |err| switch (err) {
                error.TooManyOutstandingRequests => unreachable,
            };
        }

        fn client_on_reply(client: *Client, request_message: *Message, reply_message: *Message) void {
            const cluster = @ptrCast(*Self, @alignCast(@alignOf(Self), client.on_reply_context.?));
            assert(reply_message.header.cluster == cluster.options.cluster_id);
            assert(reply_message.header.invalid() == null);
            assert(reply_message.header.client == client.id);
            assert(reply_message.header.request == request_message.header.request);
            assert(reply_message.header.command == .reply);
            assert(reply_message.header.operation == request_message.header.operation);

            const client_index = for (cluster.clients) |*c, i| {
                if (client == c) break i;
            } else unreachable;

            cluster.on_client_reply(cluster, client_index, request_message, reply_message);
        }

        fn on_replica_commit(replica: *const Replica) void {
            const cluster = @ptrCast(*Self, @alignCast(@alignOf(Self), replica.context.?));
            assert(cluster.replica_health[replica.replica] == .up);

            cluster.log_replica(.commit, replica.replica);
            cluster.state_checker.check_state(replica.replica) catch |err| {
                fatal(.correctness, "state checker error: {}", .{err});
            };
        }

        fn on_replica_compact(replica: *const Replica) void {
            const cluster = @ptrCast(*Self, @alignCast(@alignOf(Self), replica.context.?));
            assert(cluster.replica_health[replica.replica] == .up);
            cluster.storage_checker.replica_compact(replica) catch |err| {
                fatal(.correctness, "storage checker error: {}", .{err});
            };
        }

        fn on_replica_checkpoint_start(replica: *const Replica) void {
            const cluster = @ptrCast(*Self, @alignCast(@alignOf(Self), replica.context.?));
            assert(cluster.replica_health[replica.replica] == .up);

            cluster.log_replica(.checkpoint_start, replica.replica);
        }

        fn on_replica_checkpoint_done(replica: *const Replica) void {
            const cluster = @ptrCast(*Self, @alignCast(@alignOf(Self), replica.context.?));
            assert(cluster.replica_health[replica.replica] == .up);

            cluster.log_replica(.checkpoint_done, replica.replica);
            cluster.storage_checker.replica_checkpoint(replica) catch |err| {
                fatal(.correctness, "storage checker error: {}", .{err});
            };
        }

        /// Print an error message and then exit with an exit code.
        fn fatal(failure: Failure, comptime fmt_string: []const u8, args: anytype) noreturn {
            std.log.scoped(.state_checker).err(fmt_string, args);
            std.os.exit(@enumToInt(failure));
        }

        fn log_replica(
            cluster: *const Self,
            event: enum(u8) {
                crash = '$',
                recover = '^',
                commit = ' ',
                checkpoint_start = '[',
                checkpoint_done = ']',
            },
            replica_index: u8,
        ) void {
            const replica = &cluster.replicas[replica_index];

            var statuses = [_]u8{' '} ** constants.nodes_max;
            if (cluster.replica_health[replica_index] == .down) {
                statuses[replica_index] = '#';
            } else {
                statuses[replica_index] = switch (replica.status) {
                    .normal => @as(u8, '.'),
                    .view_change => @as(u8, 'v'),
                    .recovering => @as(u8, 'r'),
                    .recovering_head => @as(u8, 'h'),
                };
            }

            const role: u8 = role: {
                if (cluster.replica_health[replica_index] == .down) break :role '#';
                if (replica.standby()) break :role '|';
                if (replica.primary_index(replica.view) == replica.replica) break :role '/';
                break :role '\\';
            };

            var info_buffer: [64]u8 = undefined;
            var info: []u8 = "";
            var pipeline_buffer: [16]u8 = undefined;
            var pipeline: []u8 = "";

            if (cluster.replica_health[replica_index] == .up) {
                var journal_op_min: u64 = std.math.maxInt(u64);
                var journal_op_max: u64 = 0;
                for (replica.journal.headers) |*header| {
                    if (header.command == .prepare) {
                        if (journal_op_min > header.op) journal_op_min = header.op;
                        if (journal_op_max < header.op) journal_op_max = header.op;
                    }
                }

                var wal_op_min: u64 = std.math.maxInt(u64);
                var wal_op_max: u64 = 0;
                for (cluster.storages[replica_index].wal_prepares()) |*prepare| {
                    if (prepare.header.valid_checksum() and prepare.header.command == .prepare) {
                        if (wal_op_min > prepare.header.op) wal_op_min = prepare.header.op;
                        if (wal_op_max < prepare.header.op) wal_op_max = prepare.header.op;
                    }
                }

                info = std.fmt.bufPrint(&info_buffer, "" ++
                    "{[view]:>4}V " ++
                    "{[commit_min]:>3}/{[commit_max]:_>3}C " ++
                    "{[journal_op_min]:>3}:{[journal_op_max]:_>3}Jo " ++
                    "{[journal_faulty]:>2}/{[journal_dirty]:_>2}J! " ++
                    "{[wal_op_min]:>3}:{[wal_op_max]:>3}Wo " ++
                    "{[grid_blocks_free]:>7}Gf", .{
                    .view = replica.view,
                    .commit_min = replica.commit_min,
                    .commit_max = replica.commit_max,
                    .journal_op_min = journal_op_min,
                    .journal_op_max = journal_op_max,
                    .journal_dirty = replica.journal.dirty.count,
                    .journal_faulty = replica.journal.faulty.count,
                    .wal_op_min = wal_op_min,
                    .wal_op_max = wal_op_max,
                    .grid_blocks_free = replica.superblock.free_set.count_free(),
                }) catch unreachable;

                if (replica.pipeline == .queue) {
                    pipeline = std.fmt.bufPrint(&pipeline_buffer, "{:>2}/{}Pp {:>2}/{}Pq", .{
                        replica.pipeline.queue.prepare_queue.count,
                        constants.pipeline_prepare_queue_max,
                        replica.pipeline.queue.request_queue.count,
                        constants.pipeline_request_queue_max,
                    }) catch unreachable;
                }
            }

            // TODO(Zig): Use named format specifiers when we upgrade past 0.9.
            // In 0.9 the test runner's log implementation does not support the named arguments.
            log.info("{: >2} {c} {c} {s}" ++
                "  {s}  {s}", .{
                replica.replica,
                @enumToInt(event),
                role,
                statuses[0 .. cluster.replica_count + cluster.standby_count],
                info,
                pipeline,
            });
        }
    };
}<|MERGE_RESOLUTION|>--- conflicted
+++ resolved
@@ -45,16 +45,8 @@
     return struct {
         const Self = @This();
 
-<<<<<<< HEAD
-        pub const StateMachine = StateMachineType(Storage, .{
-            .message_body_size_max = constants.message_body_size_max,
-            .lsm_batch_multiple = constants.lsm_batch_multiple,
-        });
+        pub const StateMachine = StateMachineType(Storage, constants.state_machine_config);
         pub const Replica = vsr.ReplicaType(StateMachine, MessageBus, Storage, Time, AOF);
-=======
-        pub const StateMachine = StateMachineType(Storage, constants.state_machine_config);
-        pub const Replica = vsr.ReplicaType(StateMachine, MessageBus, Storage, Time);
->>>>>>> 06720b9b
         pub const Client = vsr.Client(StateMachine, MessageBus);
         pub const StateChecker = StateCheckerType(Client, Replica);
         pub const StorageChecker = StorageCheckerType(Replica);
